--- conflicted
+++ resolved
@@ -141,15 +141,12 @@
     add_subdirectory(tests)
 endif()
 
-<<<<<<< HEAD
-=======
 if (MYSQLPOOL_EMBEDDED)
     message("Using dependencies as they are installed on the system.")
 else()
     include(cmake/3rdparty.cmake)
 endif()
 
->>>>>>> af2418ad
 add_subdirectory(src)
 
 # We create a configuration file so that other code that include our header files gets the correct configuration.
